//! Implement the `/schema` endpoint to return the connector's schema.
//! See the Hasura
//! [Native Data Connector Specification](https://hasura.github.io/ndc-spec/specification/schema/index.html)
//! for further details.

use std::collections::BTreeMap;

use ndc_sdk::connector;
use ndc_sdk::models;
use ndc_sdk::models::TypeRepresentation;
use query_engine_metadata::metadata;

use ndc_sqlserver_configuration as configuration;
use query_engine_metadata::metadata::stored_procedures::{
    StoredProcedureArgumentInfo, StoredProcedures,
};
use thiserror::Error;

#[derive(Error, Debug)]
enum SchemaError {
    #[error("Trying to create duplicate object with name: {0}")]
    DuplicateObject(String),
}

fn scalar_type_to_type(type_name: String, nullability: &metadata::Nullable) -> models::Type {
    match nullability {
        metadata::Nullable::NonNullable => models::Type::Named { name: type_name },
        metadata::Nullable::Nullable => models::Type::Nullable {
            underlying_type: Box::new(models::Type::Named { name: type_name }),
        },
    }
}

/// Extract the models::Type representation of a readonly column.
fn column_to_type(column: &metadata::ColumnInfo) -> models::Type {
    scalar_type_to_type(column.r#type.0.clone(), &column.nullable)
}
/// Gets the schema of the native queries.
/// Each native query creates an object named as the name
/// of the native query with the fields of the object corresponding
/// to the `columns` field.
fn get_native_queries_schema(
    native_queries: &query_engine_metadata::metadata::NativeQueries,
    object_types: &mut BTreeMap<String, models::ObjectType>,
) -> Result<Vec<models::CollectionInfo>, connector::SchemaError> {
    let mut read_only_native_queries = Vec::new();

    native_queries.0.iter().for_each(|(name, info)| {
        let native_query_object_type = models::ObjectType {
            description: info.description.clone(),
            fields: BTreeMap::from_iter(info.columns.iter().map(|(column_name, column)| {
                (
                    column_name.clone(),
                    models::ObjectField {
                        description: column.description.clone(),
                        r#type: column_to_type(column),
                    },
                )
            })),
        };
        object_types.insert(name.clone(), native_query_object_type);

        let native_query_collection_info = models::CollectionInfo {
            name: name.clone(),
            description: info.description.clone(),
            arguments: info
                .arguments
                .iter()
                .map(|(name, column_info)| {
                    (
                        name.clone(),
                        models::ArgumentInfo {
                            description: column_info.description.clone(),
                            argument_type: column_to_type(column_info),
                        },
                    )
                })
                .collect(),
            collection_type: name.clone(),
            uniqueness_constraints: BTreeMap::new(),
            foreign_keys: BTreeMap::new(),
        };
        read_only_native_queries.push(native_query_collection_info);
    });

    Ok(read_only_native_queries)
}

/// Build a `ProcedureInfo` type from the given parameters.
///
/// Because procedures return an `affected_rows` count alongside the result type that it's
/// `returning`, we have to generate a separate object type for its result. As part of that, we may
/// also have to include the `int` scalar type (if it isn't included for another reason elsewhere
/// in the schema). So, this function creates that object type, optionally adds that scalar type,
/// and then returns a `ProcedureInfo` that points to the correct object type.
fn make_procedure_type(
    name: String,
    description: Option<String>,
    arguments: BTreeMap<String, models::ArgumentInfo>,
    result_type: models::Type,
    object_types: &mut BTreeMap<String, models::ObjectType>,
    scalar_types: &mut BTreeMap<String, models::ScalarType>,
) -> models::ProcedureInfo {
    let mut fields = BTreeMap::new();
    let object_type_name = format!("{name}_response");

    // If int doesn't exist anywhere else in the schema, we need to add it here. However, a user
    // can't filter or aggregate based on the affected rows of a procedure, so we don't need to add
    // any aggregate functions or comparison operators. However, if int exists elsewhere in the
    // schema and has already been added, it will also already contain these functions and
    // operators.
    scalar_types
        .entry("int".to_string())
        .or_insert(models::ScalarType {
            aggregate_functions: BTreeMap::new(),
            comparison_operators: BTreeMap::new(),
            representation: Some(TypeRepresentation::Int32),
        });

    fields.insert(
        "affected_rows".to_string(),
        models::ObjectField {
            description: Some("The number of rows affected by the mutation".to_string()),
            r#type: models::Type::Named {
                name: "int".to_string(),
            },
        },
    );

    fields.insert(
        "returning".to_string(),
        models::ObjectField {
            description: Some("Data from rows affected by the mutation".to_string()),
            r#type: models::Type::Array {
                element_type: Box::from(result_type),
            },
        },
    );

    object_types.insert(
        object_type_name.clone(),
        models::ObjectType {
            description: Some(format!("Responses from the '{name}' procedure")),
            fields,
        },
    );

    models::ProcedureInfo {
        name,
        description,
        arguments,
        result_type: models::Type::Named {
            name: object_type_name,
        },
    }
}

/// Gets the schema of the native mutations.

/// Each native mutation creates two objects:
/// 1. Object with name `{native_mutation_name}_response`, this object
///    will contain two fields:
///         a. affected_rows: int - The rows affected by the native mutation.
///         b. returning: `{native_mutation_name}` - Data returned by the native mutation.
/// 2. Object with name `{native_mutation_name}` whose fields will
///    contain the fields specified in the `columns`.
fn get_native_mutations_schema(
    native_mutations_metadata: &query_engine_metadata::metadata::NativeMutations,
    object_types: &mut BTreeMap<String, models::ObjectType>,
    scalar_types: &mut BTreeMap<String, models::ScalarType>,
) -> Result<Vec<models::ProcedureInfo>, connector::SchemaError> {
    let mut native_mutations = Vec::new();

    native_mutations_metadata.0.iter().for_each(|(name, info)| {
        let native_query_object_type = models::ObjectType {
            description: info.description.clone(),
            fields: BTreeMap::from_iter(info.columns.iter().map(|(column_name, column)| {
                (
                    column_name.clone(),
                    models::ObjectField {
                        description: column.column_info.description.clone(),
                        r#type: column_to_type(&column.column_info),
                    },
                )
            })),
        };
        object_types.insert(name.clone(), native_query_object_type);

        let procedure_info = make_procedure_type(
            name.clone(),
            info.description.clone(),
            info.arguments
                .iter()
                .map(|(column_name, column_info)| {
                    (
                        column_name.clone(),
                        models::ArgumentInfo {
                            description: column_info.description.clone(),
                            argument_type: column_to_type(column_info),
                        },
                    )
                })
                .collect(),
            models::Type::Named { name: name.clone() },
            object_types,
            scalar_types,
        );
        native_mutations.push(procedure_info);
    });

    Ok(native_mutations)
}

fn get_stored_procedure_argument(
    stored_procedure_arg_info: StoredProcedureArgumentInfo,
) -> ndc_sdk::models::ArgumentInfo {
    let argument_type = scalar_type_to_type(
        stored_procedure_arg_info.r#type.0,
        &stored_procedure_arg_info.nullable,
    );
    models::ArgumentInfo {
        description: stored_procedure_arg_info.description,
        argument_type,
    }
}

fn get_stored_procedures_schema(
    stored_procedures: &StoredProcedures,
    object_types: &mut BTreeMap<String, models::ObjectType>,
) -> Result<Vec<models::ProcedureInfo>, connector::SchemaError> {
    let mut stored_procedures_schema = Vec::new();

    for (proc_name, proc_info) in stored_procedures.0.iter() {
        if let Some(returns) = &proc_info.returns {
            let proc_args: BTreeMap<String, models::ArgumentInfo> = proc_info
                .arguments
                .iter()
                .map(|(arg_name, arg_info)| {
                    (
                        arg_name.clone(),
                        get_stored_procedure_argument(arg_info.clone()),
                    )
                })
                .collect();
            let stored_proc_object_type = models::ObjectType {
                description: proc_info.description.clone(),
                fields: BTreeMap::from_iter(returns.iter().map(|(column_name, column)| {
                    (
                        column_name.clone(),
                        models::ObjectField {
                            description: column.description.clone(),
                            r#type: column_to_type(column),
                        },
                    )
                })),
            };
            let object_type_name = format!("{proc_name}_response");
            if object_types
                .insert(object_type_name.clone(), stored_proc_object_type)
                .is_some()
            {
                return Err(connector::SchemaError::Other(Box::new(
                    SchemaError::DuplicateObject(object_type_name),
                )));
            };

            let stored_proc_schema = models::ProcedureInfo {
                name: proc_name.to_string(),
                description: proc_info.description.clone(),
                arguments: proc_args,
                result_type: models::Type::Array {
                    element_type: Box::new(models::Type::Named {
                        name: object_type_name,
                    }),
                },
            };
            stored_procedures_schema.push(stored_proc_schema);
        }
    }
    Ok(stored_procedures_schema)
}

/// Get the connector's schema.
///
/// This function implements the [schema endpoint](https://hasura.github.io/ndc-spec/specification/schema/index.html)
/// from the NDC specification.
<<<<<<< HEAD
pub fn get_schema(
    configuration::Configuration { config }: &configuration::Configuration,
=======
pub async fn get_schema(
    configuration::Configuration { metadata, .. }: &configuration::Configuration,
>>>>>>> 63bfe90e
) -> Result<models::SchemaResponse, connector::SchemaError> {
    let mut scalar_types: BTreeMap<String, models::ScalarType> =
        configuration::occurring_scalar_types(metadata)
            .iter()
            .map(|scalar_type| {
                (
                    scalar_type.0.clone(),
                    models::ScalarType {
                        // TODO(PY): Add representation for beta
                        representation: None,
                        aggregate_functions: metadata
                            .aggregate_functions
                            .0
                            .get(scalar_type)
                            .unwrap_or(&BTreeMap::new())
                            .iter()
                            .map(|(function_name, function_definition)| {
                                (
                                    function_name.clone(),
                                    models::AggregateFunctionDefinition {
                                        result_type: models::Type::Named {
                                            name: function_definition.return_type.0.clone(),
                                        },
                                    },
                                )
                            })
                            .collect(),
                        comparison_operators: metadata
                            .comparison_operators
                            .0
                            .get(scalar_type)
                            .unwrap_or(&BTreeMap::new())
                            .iter()
                            .map(|(op_name, op_def)| {
                                (
                                    op_name.clone(),
                                    match op_def.operator_kind {
                                        metadata::OperatorKind::Equal => {
                                            models::ComparisonOperatorDefinition::Equal
                                        }
                                        metadata::OperatorKind::In => {
                                            models::ComparisonOperatorDefinition::In
                                        }
                                        metadata::OperatorKind::Custom => {
                                            models::ComparisonOperatorDefinition::Custom {
                                                argument_type: models::Type::Named {
                                                    name: op_def.argument_type.0.clone(),
                                                },
                                            }
                                        }
                                    },
                                )
                            })
                            .collect(),
                    },
                )
            })
            .collect();

    let tables: Vec<models::CollectionInfo> = metadata
        .tables
        .0
        .iter()
        .map(|(table_name, table)| models::CollectionInfo {
            name: table_name.clone(),
            description: table.description.clone(),
            arguments: BTreeMap::new(),
            collection_type: table_name.clone(),
            uniqueness_constraints: table
                .uniqueness_constraints
                .0
                .iter()
                .map(
                    |(constraint_name, metadata::UniquenessConstraint(constraint_columns))| {
                        (
                            constraint_name.clone(),
                            models::UniquenessConstraint {
                                unique_columns: constraint_columns.iter().cloned().collect(),
                            },
                        )
                    },
                )
                .collect(),
            foreign_keys: table
                .foreign_relations
                .0
                .iter()
                .map(
                    |(
                        constraint_name,
                        metadata::ForeignRelation {
                            foreign_table,
                            column_mapping,
                        },
                    )| {
                        (
                            constraint_name.clone(),
                            models::ForeignKeyConstraint {
                                foreign_collection: foreign_table.clone(),
                                column_mapping: column_mapping.clone(),
                            },
                        )
                    },
                )
                .collect(),
        })
        .collect();

    let table_types = BTreeMap::from_iter(metadata.tables.0.iter().map(|(table_name, table)| {
        let object_type = models::ObjectType {
            description: table.description.clone(),
            fields: BTreeMap::from_iter(table.columns.values().map(|column| {
                (
                    column.name.clone(),
                    models::ObjectField {
                        description: column.description.clone(),
                        r#type: column_to_type(column),
                    },
                )
            })),
        };
        (table_name.clone(), object_type)
    }));

    let mut object_types = table_types;

    let native_queries = get_native_queries_schema(&metadata.native_queries, &mut object_types)?;

    let native_mutations = get_native_mutations_schema(
        &metadata.native_mutations,
        &mut object_types,
        &mut scalar_types,
    )?;

    let mut collections = tables;
    collections.extend(native_queries);

    let mut procedures = Vec::new();

    procedures.extend(native_mutations);

    let stored_procedures_schema =
        get_stored_procedures_schema(&metadata.stored_procedures, &mut object_types)?;

    procedures.extend(stored_procedures_schema);

    Ok(models::SchemaResponse {
        collections,
        procedures,
        functions: vec![],
        object_types,
        scalar_types,
    })
}

#[cfg(test)]
mod tests {

    use ndc_sdk::models::{ObjectField, ObjectType, ProcedureInfo};
    use query_engine_metadata::metadata::{
        parse_native_query, ColumnInfo, NativeMutationColumnInfo, NativeMutationInfo,
        NativeMutations, NativeQuerySql, ScalarType,
    };

    use super::*;

    #[test]
    fn test_native_mutation_schema() {
        let parsed_sql = parse_native_query("INSERT INTO Authors(Id, Name) OUTPUT inserted.Id as id, inserted.Name as name VALUES ({{id}}, {{name}})");
        let sql = NativeQuerySql(parsed_sql);

        let id_col_info = ColumnInfo {
            name: "Id".to_string(),
            r#type: ScalarType("int".to_string()),
            nullable: metadata::Nullable::NonNullable,
            description: None,
        };

        let name_col_info = ColumnInfo {
            name: "Name".to_string(),
            r#type: ScalarType("varchar".to_string()),
            nullable: metadata::Nullable::NonNullable,
            description: None,
        };

        let mut columns = BTreeMap::new();

        columns.insert(
            "id".to_owned(),
            NativeMutationColumnInfo {
                column_info: id_col_info,
                cast_as: None,
            },
        );
        columns.insert(
            "name".to_owned(),
            NativeMutationColumnInfo {
                column_info: name_col_info,
                cast_as: None,
            },
        );

        let native_mutation_info = NativeMutationInfo {
            arguments: BTreeMap::new(),
            sql,
            columns,
            description: None,
        };

        let mut native_mutations = BTreeMap::new();

        native_mutations.insert(
            "insert_user_native_mutation".to_string(),
            native_mutation_info,
        );

        let native_mutations = NativeMutations(native_mutations);

        let mut object_types = BTreeMap::new();
        let mut scalar_types = BTreeMap::new();

        let native_mutation_procedure_info =
            get_native_mutations_schema(&native_mutations, &mut object_types, &mut scalar_types)
                .unwrap();

        let expected_mutation_procedure_info = ProcedureInfo {
            name: "insert_user_native_mutation".to_string(),
            description: None,
            arguments: BTreeMap::new(),
            result_type: ndc_sdk::models::Type::Named {
                name: "insert_user_native_mutation_response".into(),
            },
        };

        assert_eq!(
            native_mutation_procedure_info,
            vec![expected_mutation_procedure_info]
        );

        let expected_object_field_id = ObjectField {
            description: None,
            r#type: models::Type::Named {
                name: "int".to_string(),
            },
        };

        let expected_object_field_name = ObjectField {
            description: None,
            r#type: models::Type::Named {
                name: "varchar".to_string(),
            },
        };

        let expected_object_field_affected_rows = ObjectField {
            description: Some("The number of rows affected by the mutation".into()),
            r#type: models::Type::Named {
                name: "int".to_string(),
            },
        };

        let expected_native_mutation_object_type = ObjectType {
            description: None,
            fields: BTreeMap::from([
                ("id".to_owned(), expected_object_field_id),
                ("name".to_owned(), expected_object_field_name),
            ]),
        };

        let expected_object_field_returning = ObjectField {
            description: Some("Data from rows affected by the mutation".into()),
            r#type: models::Type::Array {
                element_type: Box::new(models::Type::Named {
                    name: "insert_user_native_mutation".into(),
                }),
            },
        };

        let expected_native_mutation_response_object_type = ObjectType {
            description: Some("Responses from the 'insert_user_native_mutation' procedure".into()),
            fields: BTreeMap::from([
                (
                    "affected_rows".to_owned(),
                    expected_object_field_affected_rows,
                ),
                ("returning".to_owned(), expected_object_field_returning),
            ]),
        };

        let mut expected_object_types = BTreeMap::new();
        expected_object_types.insert(
            "insert_user_native_mutation".into(),
            expected_native_mutation_object_type,
        );
        expected_object_types.insert(
            "insert_user_native_mutation_response".to_string(),
            expected_native_mutation_response_object_type,
        );

        assert_eq!(object_types, expected_object_types);
    }

    mod stored_procedures {
        use super::*;

        #[test]
        fn test_stored_procedure_without_returns() {
            let stored_proc_config = r#"
     {
      "GetCustomerDetailsWithTotalPurchases": {
        "name": "GetCustomerDetailsWithTotalPurchases",
        "schema": "dbo",
        "arguments": {
          "CustomerId": {
            "name": "CustomerId",
            "type": "int",
            "nullable": "nullable",
            "isOutput": false,
            "description": null
          },
          "Phone": {
            "name": "Phone",
            "type": "varchar",
            "nullable": "nullable",
            "isOutput": false,
            "description": null
          }
        },
        "returns": null,
        "description": null
      }
    }"#;
            let stored_procedures: StoredProcedures =
                serde_json::from_str(&stored_proc_config).unwrap();

            let mut object_types = BTreeMap::new();

            let schema =
                get_stored_procedures_schema(&stored_procedures, &mut object_types).unwrap();

            // Check that we have skipped generating schema for a stored procedure
            // without a return type.
            assert!(schema.is_empty());
            assert!(object_types.is_empty());
        }

        #[test]
        fn test_stored_procedure_with_returns() {
            let stored_proc_config = r#"
     {
      "GetCustomerDetailsWithTotalPurchases": {
        "name": "GetCustomerDetailsWithTotalPurchases",
        "schema": "dbo",
        "arguments": {
          "CustomerId": {
            "name": "CustomerId",
            "type": "int",
            "nullable": "nonNullable",
            "isOutput": false,
            "description": null
          },
          "Phone": {
            "name": "Phone",
            "type": "varchar",
            "nullable": "nullable",
            "isOutput": false,
            "description": null
          }
        },
        "returns": {
           "result": {
              "name": "result",
              "type": "int",
              "description": null,
              "nullable": "nonNullable"
           }
        },
        "description": null
      }
    }"#;
            let stored_procedures: StoredProcedures =
                serde_json::from_str(&stored_proc_config).unwrap();

            let mut object_types = BTreeMap::new();

            let schema =
                get_stored_procedures_schema(&stored_procedures, &mut object_types).unwrap();

            let proc_schema = schema.get(0).unwrap();

            let mut expected_args = BTreeMap::new();

            expected_args.insert(
                "CustomerId".to_string(),
                models::ArgumentInfo {
                    description: None,
                    argument_type: models::Type::Named {
                        name: "int".to_string(),
                    },
                },
            );

            expected_args.insert(
                "Phone".to_string(),
                models::ArgumentInfo {
                    description: None,
                    argument_type: models::Type::Nullable {
                        underlying_type: Box::new(models::Type::Named {
                            name: "varchar".to_string(),
                        }),
                    },
                },
            );

            let expected_result_type = models::Type::Array {
                element_type: Box::new(models::Type::Named {
                    name: "GetCustomerDetailsWithTotalPurchases_response".to_string(),
                }),
            };

            // Check the `ProcedureInfo` generated.
            assert_eq!(
                proc_schema,
                &ProcedureInfo {
                    name: "GetCustomerDetailsWithTotalPurchases".to_string(),
                    description: None,
                    arguments: expected_args,
                    result_type: expected_result_type
                }
            );

            let mut expected_obj_type_fields = BTreeMap::new();

            expected_obj_type_fields.insert(
                "result".to_string(),
                models::ObjectField {
                    description: None,
                    r#type: (models::Type::Named {
                        name: "int".to_string(),
                    }),
                },
            );

            assert_eq!(
                object_types
                    .get("GetCustomerDetailsWithTotalPurchases_response")
                    .unwrap(),
                &models::ObjectType {
                    description: None,
                    fields: expected_obj_type_fields
                }
            );
        }
    }
}<|MERGE_RESOLUTION|>--- conflicted
+++ resolved
@@ -284,13 +284,8 @@
 ///
 /// This function implements the [schema endpoint](https://hasura.github.io/ndc-spec/specification/schema/index.html)
 /// from the NDC specification.
-<<<<<<< HEAD
-pub fn get_schema(
-    configuration::Configuration { config }: &configuration::Configuration,
-=======
 pub async fn get_schema(
     configuration::Configuration { metadata, .. }: &configuration::Configuration,
->>>>>>> 63bfe90e
 ) -> Result<models::SchemaResponse, connector::SchemaError> {
     let mut scalar_types: BTreeMap<String, models::ScalarType> =
         configuration::occurring_scalar_types(metadata)

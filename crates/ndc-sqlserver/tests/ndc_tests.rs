--- conflicted
+++ resolved
@@ -8,11 +8,7 @@
 
     #[tokio::test]
     async fn test_connector() -> Result<(), Vec<ndc_test::reporter::FailedTest>> {
-<<<<<<< HEAD
-        let router = common::create_router(common::POSTGRESQL_CONNECTION_STRING).await;
-=======
-        let router = common::helpers::create_router().await;
->>>>>>> 76fc0cff
+        let router = common::helpers::create_router(common::POSTGRESQL_CONNECTION_STRING).await;
         let server = hyper::Server::bind(&net::SocketAddr::new(
             net::IpAddr::V4(net::Ipv4Addr::LOCALHOST),
             0,

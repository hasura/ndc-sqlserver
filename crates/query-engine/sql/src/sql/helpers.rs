--- conflicted
+++ resolved
@@ -286,8 +286,6 @@
     }
 }
 
-<<<<<<< HEAD
-=======
 /// Similar to `select_rowset`, but this function will return the data in the
 /// following format:
 ///
@@ -296,7 +294,6 @@
 /// }
 ///
 /// where `mutation_operation_result` will contain the fields requested.
->>>>>>> 2aa79366
 pub fn select_mutation_rowset(
     (result_table_alias, result_column_alias): (TableAlias, ColumnAlias),
     (row_table_alias, row_column_alias): (TableAlias, ColumnAlias),

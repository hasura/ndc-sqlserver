//! Type definitions of a SQL AST representation.

use super::string::Param;

/// An EXPLAIN clause
#[derive(Debug, Clone, PartialEq)]
pub enum Explain<'a> {
    Select(&'a Select),
}

/// A WITH clause
#[derive(Debug, Clone, PartialEq)]
pub struct With {
    pub common_table_expressions: Vec<CommonTableExpression>,
}

/// A single Common Table Expression
#[derive(Debug, Clone, PartialEq)]
pub struct CommonTableExpression {
    pub alias: TableAlias,
    pub column_names: Option<Vec<ColumnAlias>>,
    pub select: CTExpr,
}

/// The 'body' side of a Common Table Expression
#[derive(Debug, Clone, PartialEq)]
pub enum CTExpr {
    RawSql(Vec<RawSql>),
    Select(Select),
}

/// A collection of `RawSQLStatement` that will
/// be executed together. The `RawSQLStatement`s will
/// be separated by semicolons.
pub struct RawSQLQuery(pub Vec<RawSQLStatement>);

/// A single SQL statement.
#[derive(Debug, Clone, PartialEq)]
pub struct RawSQLStatement(pub Vec<RawSql>);

/// Raw SQL written by a user which is opaque to us
#[derive(Debug, Clone, PartialEq)]
pub enum RawSql {
    /// Raw SQL text
    RawText(String),
    /// An expression
    Expression(Expression),
}

/// A SELECT clause
#[derive(Debug, Clone, PartialEq)]
pub struct Select {
    pub with: With,
    pub select_list: SelectList,
    pub from: Option<From>,
    pub joins: Vec<Join>,
    pub where_: Where,
    pub group_by: GroupBy,
    pub order_by: OrderBy,
    pub limit: Option<Limit>,
    pub for_json: ForJson,
}

#[derive(Debug, Clone, PartialEq, Eq)]
pub struct AliasPath {
    pub elements: Vec<ColumnAlias>,
}

#[derive(Debug, Clone, PartialEq, Eq)]
pub enum ForJson {
    NoJson,
    ForJsonPath,
    ForJsonPathWithoutArrayWrapper,
}

/// A select list
#[derive(Debug, Clone, PartialEq)]
pub enum SelectList {
    SelectList(Vec<(ColumnAlias, Expression)>),
    SelectStar,
}

/// Schema of the JSON value which will help
/// us query the JSON value like a relational
/// table.
/// The first `String` value in the tuple is the name of the
/// column and the second `String` value in the tuple is the
/// type of the column that the value needs to be coerced into.
#[derive(Debug, Clone, PartialEq)]
pub struct WithJSONSchema(pub Vec<(ColumnAlias, ScalarType)>);

/// A FROM clause
#[derive(Debug, Clone, PartialEq)]
pub enum From {
    /// Select from a table reference
    Table {
        reference: TableReference,
        alias: TableAlias,
    },
    /// Select from a subquery
    Select {
        select: Box<Select>,
        alias: TableAlias,
        alias_path: AliasPath,
    },
<<<<<<< HEAD
    /// Select from a JSON value, as if it were
    /// a relational table.
=======
    /// Query a JSON value, as if it were
    /// a relational table. The `with_json_schema`
    /// specifies the schema of the JSON value provided.
>>>>>>> 2aa79366
    OpenJSON {
        /// Name of the alias of the OpenJSON expression.
        alias: TableAlias,
        /// Parameter of the JSON payload.
        json_value_param: Param,
        /// Schema of the JSON value which will help
        /// us query the JSON value like a relational
        /// table.
        with_json_schema: WithJSONSchema,
    },
}

/// A JOIN clause
#[derive(Debug, Clone, PartialEq)]
pub enum Join {
    OuterApply(OuterApply),
    /// INNER JOIN
    InnerJoin(InnerJoin),
    /// CROSS JOIN
    CrossJoin(CrossJoin),
}

/// A CROSS JOIN clause
#[derive(Debug, Clone, PartialEq)]
pub struct CrossJoin {
    pub select: Box<Select>,
    pub alias: TableAlias,
    pub alias_path: AliasPath,
}

#[derive(Debug, Clone, PartialEq)]
pub struct OuterApply {
    pub select: Box<Select>,
    pub alias: TableAlias,
    pub alias_path: AliasPath,
}

/// An INNER JOIN clause
#[derive(Debug, Clone, PartialEq)]
pub struct InnerJoin {
    pub select: Box<Select>,
    pub alias: TableAlias,
    pub on: Expression,
}

/// A WHERE clause
#[derive(Debug, Clone, PartialEq)]
pub struct Where(pub Expression);

/// A GROUP BY clause, currently not in use
#[derive(Debug, Clone, PartialEq)]
pub struct GroupBy {}

/// An ORDER BY clause
#[derive(Debug, Clone, PartialEq)]
pub struct OrderBy {
    pub elements: Vec<OrderByElement>,
}

// todo: should we also include option for specifying NULLS FIRST | NULLS LAST
/// A single element in an ORDER BY clause
#[derive(Debug, Clone, PartialEq)]
pub struct OrderByElement {
    pub target: Expression,
    pub direction: OrderByDirection,
}

/// A direction for a single ORDER BY element
#[derive(Debug, Clone, PartialEq, Eq)]
pub enum OrderByDirection {
    Asc,
    Desc,
}

/// LIMIT and OFFSET clauses
#[derive(Debug, Clone, PartialEq, Eq)]
pub struct Limit {
    pub limit: Option<u32>,
    pub offset: u32,
}

/// A scalar expression
#[derive(Debug, Clone, PartialEq)]
pub enum Expression {
    /// AND clause
    And {
        left: Box<Expression>,
        right: Box<Expression>,
    },
    /// OR clause
    Or {
        left: Box<Expression>,
        right: Box<Expression>,
    },
    /// NOT clause
    Not(Box<Expression>),
    /// A binary operation on two scalar expression
    BinaryOperation {
        left: Box<Expression>,
        operator: BinaryOperator,
        right: Box<Expression>,
    },
    /// A binary operation on a scalar expression and an array of scalar expressions
    BinaryArrayOperation {
        left: Box<Expression>,
        operator: BinaryArrayOperator,
        right: Vec<Expression>,
    },
    /// An unary operation on a scalar expression
    UnaryOperation {
        expression: Box<Expression>,
        operator: UnaryOperator,
    },
    /// A scalar function call
    FunctionCall {
        function: Function,
        args: Vec<Expression>,
    },
    /// An EXISTS clause
    Exists {
        select: Box<Select>,
    },
    /// A column reference
    ColumnReference(ColumnReference),
    /// An irreducible value
    Value(Value),
    Cast {
        expression: Box<Expression>,
        r#type: ScalarType,
    },
    /// A COUNT clause
    Count(CountType),
    JsonQuery(Box<Expression>, JsonPath), // JSON_QUERY([album].[json], '$.title') for multiple
    // values
    JsonValue(Box<Expression>, JsonPath), // JSON_VALUE([album].[json], '$.title') for single values
}

// JSON selector path for expressing '$.user.name'
#[derive(Debug, Clone, PartialEq, Eq)]
pub struct JsonPath {
    pub elements: Vec<ColumnAlias>,
}

/// An unary operator
#[derive(Debug, Clone, PartialEq, Eq)]
pub enum UnaryOperator {
    IsNull,
}

/// Represents the name of a binary operator.
#[derive(Debug, Clone, PartialEq, Eq)]
pub struct BinaryOperator(pub String);

/// A binary operator when the rhs is an array
#[derive(Debug, Clone, PartialEq, Eq)]
pub enum BinaryArrayOperator {
    In,
}

/// A scalar function
#[derive(Debug, Clone, PartialEq, Eq)]
pub enum Function {
    Coalesce,
    IsNull,
    JsonAgg,
    Unknown(String),
}

/// COUNT clause
#[derive(Debug, Clone, PartialEq, Eq)]
pub enum CountType {
    Star,
    Simple(ColumnReference),
    Distinct(ColumnReference),
}

/// Value
#[derive(Debug, Clone, PartialEq)]
pub enum Value {
    Int8(i32),
    Float8(f64),
    Bool(bool),
    Character(String),
    String(String),
    Null,
    Array(Vec<Value>),
    EmptyJsonArray,
    Variable(String),
}

/// Scalar type
#[derive(Debug, Clone, PartialEq)]
pub struct ScalarType(pub String);

/// A database schema name
#[derive(Debug, Clone, PartialEq, Eq, Hash)]
pub struct SchemaName(pub String);

/// A database table name
#[derive(Debug, Clone, PartialEq, Eq, Hash)]
pub struct TableName(pub String);

/// A reference to a table. Used when we want to query it,
/// for example in a FROM clause.
#[derive(Debug, Clone, PartialEq, Eq, Hash)]
pub enum TableReference {
    /// refers to a db table object name
    DBTable {
        schema: SchemaName,
        table: TableName,
    },
    /// refers to an alias we created
    AliasedTable(TableAlias),
}

/// A database table's column name
#[derive(Debug, Clone, PartialEq, Eq, Hash)]
pub struct ColumnName(pub String);

/// A reference to a column. Used when we want to query it,
/// for example in a SELECT list.
#[derive(Debug, Clone, PartialEq, Eq, Hash)]
pub enum ColumnReference {
    /// refers to a db column object name
    TableColumn {
        table: TableReference,
        name: ColumnName,
    },
    /// refers to an alias we created
    AliasedColumn {
        table: TableReference,
        column: ColumnAlias,
    },
}

/// aliases that we give to relations
#[derive(Debug, Clone, PartialEq, Eq, Hash)]
pub struct TableAlias {
    pub unique_index: u64,
    pub name: String,
}

/// aliases that we give to columns
#[derive(Debug, Clone, PartialEq, Eq, Hash)]
pub struct ColumnAlias {
    pub name: String,
}<|MERGE_RESOLUTION|>--- conflicted
+++ resolved
@@ -103,14 +103,9 @@
         alias: TableAlias,
         alias_path: AliasPath,
     },
-<<<<<<< HEAD
-    /// Select from a JSON value, as if it were
-    /// a relational table.
-=======
     /// Query a JSON value, as if it were
     /// a relational table. The `with_json_schema`
     /// specifies the schema of the JSON value provided.
->>>>>>> 2aa79366
     OpenJSON {
         /// Name of the alias of the OpenJSON expression.
         alias: TableAlias,

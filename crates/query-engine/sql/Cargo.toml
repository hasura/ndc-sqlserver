[package]
name = "query-engine-sql"

version.workspace = true
edition.workspace = true

[lints]
workspace = true

[dependencies]

<<<<<<< HEAD
ndc-sdk = { workspace = true }

indexmap  = "2.1"

serde_json = "1.0.116"
thiserror = "1.0"
=======
serde_json = "1.0.116"
>>>>>>> 2aa79366
<|MERGE_RESOLUTION|>--- conflicted
+++ resolved
@@ -9,13 +9,5 @@
 
 [dependencies]
 
-<<<<<<< HEAD
-ndc-sdk = { workspace = true }
-
-indexmap  = "2.1"
-
 serde_json = "1.0.116"
-thiserror = "1.0"
-=======
-serde_json = "1.0.116"
->>>>>>> 2aa79366
+thiserror = "1.0"